import { useState, useEffect } from 'react'
import { useNavigate, useLocation } from 'react-router-dom'
import { useAuth } from './context/AuthContext'
import StrategyInput from './components/StrategyInput'
import CodeDisplay from './components/CodeDisplay'
import LoadingSpinner from './components/LoadingSpinner'
import BacktestResults from './components/BacktestResults'
import ProgressIndicator from './components/ProgressIndicator'
import AgentActivityLogPolling from './components/AgentActivityLogPolling'
import Login from './components/Login'
import Signup from './components/Signup'
import BotLibrary from './components/BotLibrary'
import LandingPage from './components/LandingPage'
import RefineSidebar from './components/RefineSidebar'
import './index.css'

function AppContent() {
  const auth = useAuth()
  if (!auth) {
    return <div className="min-h-screen bg-dark-bg flex items-center justify-center text-white">Loading...</div>
  }
  const { user, isAuthenticated, signout, getAuthHeaders, tokenExpiredError, handleTokenExpired, clearExpiredError } = auth
  const navigate = useNavigate()
  const location = useLocation()
  const [strategy, setStrategy] = useState(null)
  const [generatedCode, setGeneratedCode] = useState(null)
  const [backtestResults, setBacktestResults] = useState(null)
  const [insightsConfig, setInsightsConfig] = useState(null)  // LLM-generated insights config
  const [sessionId, setSessionId] = useState(null)  // Session ID for progress tracking
  const [loading, setLoading] = useState(false)
  const [backtesting, setBacktesting] = useState(false)
  const [error, setError] = useState(null)
  const [progressSteps, setProgressSteps] = useState([])
  const [currentIteration, setCurrentIteration] = useState(0)
  const [backtestParams, setBacktestParams] = useState({
    takeProfit: 2.0,
    stopLoss: 1.0,
    days: 180,
    initialCapital: 10000
  })

  // Auth modal states
  const [showLogin, setShowLogin] = useState(false)
  const [showSignup, setShowSignup] = useState(false)
  const [showBotLibrary, setShowBotLibrary] = useState(false)

  // Current bot ID for tracking saves/updates
  const [currentBotId, setCurrentBotId] = useState(null)

  // Load last viewed bot on mount (if authenticated)
  useEffect(() => {
    const loadLastBot = async () => {
      if (!isAuthenticated) return

      try {
        const response = await fetch('http://localhost:8000/bots?page=1&page_size=1', {
          headers: getAuthHeaders()
        })

        if (response.ok) {
          const data = await response.json()
          if (data.data && data.data.length > 0) {
            const lastBot = data.data[0]
            setStrategy(lastBot.strategy_config)
            setGeneratedCode(lastBot.generated_code)
            setBacktestResults(lastBot.backtest_results)
            setInsightsConfig(lastBot.insights_config)
            setCurrentBotId(lastBot.id)
            console.log('✅ Loaded last bot:', lastBot.name)
          }
        }
      } catch (err) {
        console.error('Failed to load last bot:', err)
      }
    }

    loadLastBot()
  }, [isAuthenticated, getAuthHeaders])

  // View state - show landing page by default
  const [showLanding, setShowLanding] = useState(true)
  const [fastMode, setFastMode] = useState(false)

  const handleGenerateStrategy = async (userInput, useMultiAgent = true, useFastMode = false) => {
    setLoading(true)
    setError(null)
    setBacktestResults(null)
    setProgressSteps([])
    setCurrentIteration(0)
    setSessionId(null) // Clear any old session ID

    // Generate session ID on frontend first
    const newSessionId = crypto.randomUUID()
    console.log('[App] Generated session ID:', newSessionId)
    // DON'T set sessionId state yet - wait for POST to succeed first!

    try {
      // Use multi-agent endpoint by default (includes auto-backtesting and refinement)
      const endpoint = useMultiAgent
        ? 'http://localhost:8000/api/strategy/create_multi_agent'
        : 'http://localhost:8000/api/strategy/create'

      // Show initial progress
      if (useMultiAgent) {
        setProgressSteps(['🚀 Starting multi-agent workflow...'])
      }

<<<<<<< HEAD
      // Add fast mode parameter to URL
      const url = useFastMode ? `${endpoint}?fast_mode=true` : endpoint
      
      const response = await fetch(url, {
=======
      console.log(`[App] Sending POST to ${endpoint}`)
      console.log(`[App] Payload:`, { strategy_description: userInput, session_id: newSessionId })

      const response = await fetch(endpoint, {
>>>>>>> 5d2bc956
        method: 'POST',
        headers: {
          'Content-Type': 'application/json',
        },
        body: JSON.stringify({
          strategy_description: userInput,
          session_id: newSessionId  // Pass session ID to backend
        }),
      })

      console.log(`[App] Response status: ${response.status} ${response.statusText}`)

      if (!response.ok) {
        const errorText = await response.text()
        console.error(`[App] Request failed:`, errorText)
        throw new Error(`Failed to generate strategy (${response.status}): ${errorText}`)
      }

      const data = await response.json()

      // NOW set the session ID - POST succeeded, backend has the session
      console.log('[App] POST succeeded, setting sessionId state')
      setSessionId(newSessionId)

      setStrategy(data.strategy)
      setGeneratedCode(data.code)

      // Multi-agent endpoint returns backtest results automatically
      if (useMultiAgent && data.backtest_results) {
        setBacktestResults(data.backtest_results)
        setInsightsConfig(data.insights_config)  // Store insights config
        setCurrentIteration(data.iterations)

        // Build progress summary from iteration history
        if (data.iteration_history) {
          const steps = data.iteration_history.map((iter, idx) => {
            const iterNum = idx + 1
            const results = iter.steps.find(s => s.agent === 'BacktestRunner')?.results
            if (results) {
              return `✅ Iteration ${iterNum}: ${results.total_trades} trades, ${results.total_return?.toFixed(1)}% return`
            }
            return `⏳ Iteration ${iterNum}: Processing...`
          })
          setProgressSteps(steps)
        }

        console.log(`✅ Multi-agent workflow completed in ${data.iterations} iterations`)
        if (data.insights_config) {
          console.log(`📊 Generated ${data.insights_config.visualizations?.length || 0} custom visualizations`)
        }

        // Auto-save new bot after generation completes
        setTimeout(() => handleSaveBot(true), 1000)
      }
    } catch (err) {
      console.error('Error during job submission:', err)

      // If error message indicates job FAILED (not just connection issue), don't poll
      if (err.message && (err.message.includes('500') || err.message.includes('400'))) {
        console.error('Job failed on backend, not polling')
        setError(err.message)
        setLoading(false)
        return
      }

      // If we have a session ID, try to retrieve the result
      // (job may have completed even if connection dropped)
      if (newSessionId) {
        console.log('Attempting to retrieve result for session:', newSessionId)
        try {
          const resultResponse = await fetch(`http://localhost:8000/api/strategy/result/${newSessionId}`)
          if (resultResponse.ok) {
            const data = await resultResponse.json()
            console.log('✅ Retrieved completed job result after connection drop')
            setStrategy(data.strategy)
            setGeneratedCode(data.code)
            setBacktestResults(data.backtest_results)
            setInsightsConfig(data.insights_config)
            setCurrentIteration(data.iterations)

            if (data.iteration_history) {
              const steps = data.iteration_history.map((iter, idx) => {
                const iterNum = idx + 1
                const results = iter.steps.find(s => s.agent === 'BacktestRunner')?.results
                if (results) {
                  return `✅ Iteration ${iterNum}: ${results.total_trades} trades, ${results.total_return?.toFixed(1)}% return`
                }
                return `⏳ Iteration ${iterNum}: Processing...`
              })
              setProgressSteps(steps)
            }

            setLoading(false)
            return // Success!
          }
        } catch (retrieveErr) {
          console.log('Result not yet available, will poll...', retrieveErr)
        }
      }

      // Start polling for result (only for connection issues, not backend failures)
      if (newSessionId && useMultiAgent) {
        console.log('⏱️  Starting polling for job completion...')
        pollForResult(newSessionId)
      } else {
        setError(err.message)
        setLoading(false)
      }
    }
  }

  // Poll for job completion (in case connection dropped)
  const pollForResult = async (sessionId, maxAttempts = 120, intervalMs = 5000) => {
    let attempts = 0

    const poll = async () => {
      attempts++
      console.log(`Polling attempt ${attempts}/${maxAttempts} for session ${sessionId.substring(0, 8)}...`)

      try {
        const response = await fetch(`http://localhost:8000/api/strategy/result/${sessionId}`)
        if (response.ok) {
          const data = await response.json()
          console.log('✅ Job completed! Retrieved result.')

          setStrategy(data.strategy)
          setGeneratedCode(data.code)
          setBacktestResults(data.backtest_results)
          setInsightsConfig(data.insights_config)
          setCurrentIteration(data.iterations)

          if (data.iteration_history) {
            const steps = data.iteration_history.map((iter, idx) => {
              const iterNum = idx + 1
              const results = iter.steps.find(s => s.agent === 'BacktestRunner')?.results
              if (results) {
                return `✅ Iteration ${iterNum}: ${results.total_trades} trades, ${results.total_return?.toFixed(1)}% return`
              }
              return `⏳ Iteration ${iterNum}: Processing...`
            })
            setProgressSteps(steps)
          }

          setLoading(false)
          setError(null)
          return true
        }
      } catch (err) {
        console.log('Still waiting for job completion...')
      }

      // Continue polling
      if (attempts < maxAttempts) {
        setTimeout(poll, intervalMs)
      } else {
        setError('Job is taking longer than expected. Please check back later.')
        setLoading(false)
      }
    }

    poll()
  }

  const handleRunBacktest = async () => {
    if (!strategy) return

    setBacktesting(true)
    setError(null)

    try {
      const response = await fetch('http://localhost:8000/api/strategy/backtest', {
        method: 'POST',
        headers: {
          'Content-Type': 'application/json',
        },
        body: JSON.stringify({
          strategy: strategy,
          days: backtestParams.days,
          initial_capital: backtestParams.initialCapital,
          take_profit: backtestParams.takeProfit / 100,
          stop_loss: backtestParams.stopLoss / 100
        }),
      })

      if (!response.ok) {
        throw new Error('Failed to run backtest')
      }

      const data = await response.json()

      if (!data.success) {
        throw new Error(data.error || 'Backtest failed')
      }

      setBacktestResults(data.results)
    } catch (err) {
      setError(err.message)
      console.error('Error:', err)
    } finally {
      setBacktesting(false)
    }
  }

  const handleWorkflowComplete = async (completedSessionId) => {
    console.log('[App] Workflow complete callback triggered for session:', completedSessionId)

    try {
      // Fetch the final results from the backend
      const response = await fetch(`http://localhost:8000/api/strategy/result/${completedSessionId}`)

      if (response.ok) {
        const data = await response.json()
        console.log('[App] ✅ Retrieved completed job result')

        // Set all the state from the completed job
        setStrategy(data.strategy)
        setGeneratedCode(data.code)
        setBacktestResults(data.backtest_results)
        setInsightsConfig(data.insights_config)
        setCurrentIteration(data.iterations)

        if (data.iteration_history) {
          const steps = data.iteration_history.map((iter, idx) => {
            const iterNum = idx + 1
            const results = iter.steps.find(s => s.agent === 'BacktestRunner')?.results
            if (results) {
              return `✅ Iteration ${iterNum}: ${results.total_trades} trades, ${results.total_return?.toFixed(1)}% return`
            }
            return `⏳ Iteration ${iterNum}: Processing...`
          })
          setProgressSteps(steps)
        }

        setLoading(false)
      } else {
        console.error('[App] Failed to retrieve result:', response.status)
        setError('Failed to retrieve completed results')
        setLoading(false)
      }
    } catch (err) {
      console.error('[App] Error fetching completed results:', err)
      setError('Error retrieving results: ' + err.message)
      setLoading(false)
    }
  }

  const handleReset = () => {
    setStrategy(null)
    setGeneratedCode(null)
    setBacktestResults(null)
    setError(null)
    setShowLanding(true)
    setCurrentBotId(null)
  }

  const handleSignOut = () => {
    signout()
    setShowLanding(true)
  }

  const handleSaveBot = async (autoSave = false) => {
    if (!isAuthenticated) {
      if (!autoSave) setShowLogin(true)
      return
    }

    if (!strategy || !generatedCode) {
      return
    }

    try {
      // If we have a current bot ID, update it instead of creating new
      if (currentBotId) {
        const response = await fetch(`http://localhost:8000/bots/${currentBotId}`, {
          method: 'PATCH',
          headers: {
            'Content-Type': 'application/json',
            ...getAuthHeaders(),
          },
          body: JSON.stringify({
            strategy_config: strategy,
            generated_code: generatedCode,
            backtest_results: backtestResults,
            insights_config: insightsConfig,
            session_id: sessionId,
          }),
        })

        if (!response.ok) {
          throw new Error('Failed to update bot')
        }

        if (!autoSave) {
          alert('Bot updated successfully!')
        }
        console.log('✅ Bot auto-saved')
        return
      }

      // Create new bot
      const botName = autoSave
        ? `${strategy.asset} ${strategy.strategy_type} Bot`
        : prompt('Enter a name for this bot:', `${strategy.asset} ${strategy.strategy_type} Bot`)

      if (!botName) return

      console.log('📤 Attempting to save bot:')
      console.log('  Name:', botName)
      console.log('  Strategy:', strategy)
      console.log('  Session ID:', sessionId)

      const response = await fetch('http://localhost:8000/bots', {
        method: 'POST',
        headers: {
          'Content-Type': 'application/json',
          ...getAuthHeaders(),
        },
        body: JSON.stringify({
          name: botName,
          description: `${strategy.strategy_type} strategy for ${strategy.asset}`,
          strategy_config: strategy,
          generated_code: generatedCode,
          backtest_results: backtestResults,
          insights_config: insightsConfig,
          session_id: sessionId,
        }),
      })

      if (!response.ok) {
        // Log detailed error information
        const errorText = await response.text()
        console.error('❌ Bot save failed:')
        console.error('  Status:', response.status, response.statusText)
        console.error('  Response:', errorText)

        // Check for 401 Unauthorized (expired token)
        if (response.status === 401) {
          handleTokenExpired()
          return
        }
        throw new Error(`Failed to save bot (${response.status}): ${errorText}`)
      }

      const data = await response.json()
      setCurrentBotId(data.id)

      // Always show success confirmation
      alert('✅ Bot saved successfully!')
      console.log('✅ Bot saved with ID:', data.id)
    } catch (err) {
      console.error('Error saving bot:', err)
      if (!autoSave) {
        setError('Failed to save bot: ' + err.message)
      }
    }
  }

  const handleLoadBot = (botData) => {
    setStrategy(botData.strategy)
    setGeneratedCode(botData.code)
    setBacktestResults(botData.backtest_results)
    setInsightsConfig(botData.insights_config)
    setCurrentBotId(botData.id)
    setShowBotLibrary(false)
    console.log('✅ Loaded bot:', botData.name)
  }

  const handleRefineStrategy = async (refinementPrompt) => {
    // Close the sidebar
    setShowSidebar(false)

    // Clear previous results but keep the old strategy visible
    setLoading(true)
    setError(null)

    // Generate new session ID
    const newSessionId = crypto.randomUUID()
    setSessionId(newSessionId)

    try {
      // Call the NEW refine endpoint instead of recreating from scratch
      const response = await fetch('http://localhost:8000/api/strategy/refine', {
        method: 'POST',
        headers: {
          'Content-Type': 'application/json',
        },
        body: JSON.stringify({
          current_strategy: strategy,
          current_code: generatedCode,
          refinement_instructions: refinementPrompt,
          session_id: newSessionId
        }),
      })

      if (!response.ok) {
        throw new Error('Failed to refine strategy')
      }

      const data = await response.json()
      setStrategy(data.strategy)
      setGeneratedCode(data.code)
      setBacktestResults(data.backtest_results)
      setInsightsConfig(data.insights_config)

      console.log('✅ Strategy refined successfully:', data.changes_made)
      setLoading(false)

      // Auto-save after refinement
      setTimeout(() => handleSaveBot(true), 1000)
    } catch (err) {
      console.error('Error during refinement:', err)

      // Try polling for result if connection dropped
      if (newSessionId) {
        pollForResult(newSessionId)
      } else {
        setError(err.message)
        setLoading(false)
      }
    }
  }

  const handleGetStarted = () => {
    setShowLanding(false)
  }

  // Show landing page if user hasn't started
  if (showLanding && !generatedCode && !loading) {
    return (
      <div className="min-h-screen bg-dark-bg">
        <LandingPage
          onGetStarted={handleGetStarted}
          onShowSignup={() => setShowSignup(true)}
          user={user}
          onSignOut={handleSignOut}
          onShowBotLibrary={() => setShowBotLibrary(true)}
        />

        {/* Footer */}
        <footer className="border-t border-dark-border py-6">
          <div className="max-w-7xl mx-auto px-6 text-center text-sm text-gray-500">
            <p>Built for DubHacks 2025 • Powered by Claude AI & Alpaca</p>
          </div>
        </footer>

        {/* Auth Modals */}
        {showLogin && (
          <Login
            onClose={() => setShowLogin(false)}
            onSwitchToSignup={() => {
              setShowLogin(false)
              setShowSignup(true)
            }}
            onSuccess={() => {
              setShowLogin(false)
              setShowLanding(false)
            }}
          />
        )}

        {showSignup && (
          <Signup
            onClose={() => setShowSignup(false)}
            onSwitchToLogin={() => {
              setShowSignup(false)
              setShowLogin(true)
            }}
            onSuccess={() => {
              setShowSignup(false)
              setShowLanding(false)
            }}
          />
        )}

        {/* Bot Library Modal */}
        {showBotLibrary && (
          <BotLibrary
            onClose={() => setShowBotLibrary(false)}
            onLoadBot={(botData) => {
              handleLoadBot(botData)
              setShowLanding(false)
            }}
            user={user}
            onSignOut={handleSignOut}
            onShowBotLibrary={() => setShowBotLibrary(true)}
          />
        )}
      </div>
    )
  }

  return (
    <div className="min-h-screen bg-dark-bg">
      {/* Token Expired Notification */}
      {tokenExpiredError && (
        <div className="fixed top-4 left-1/2 transform -translate-x-1/2 z-50 max-w-md w-full mx-4">
          <div className="bg-red-500/20 border border-red-500/50 rounded-lg p-4 backdrop-blur-md">
            <div className="flex items-start gap-3">
              <div className="flex-shrink-0 text-red-400 text-xl">⚠️</div>
              <div className="flex-1">
                <h3 className="text-red-400 font-semibold mb-1">Session Expired</h3>
                <p className="text-red-200 text-sm mb-3">
                  Your authentication token has expired. Please sign in again to continue.
                </p>
                <button
                  onClick={() => {
                    clearExpiredError()
                    setShowLogin(true)
                  }}
                  className="px-4 py-2 bg-red-500 hover:bg-red-600 text-white text-sm rounded-lg transition-colors"
                >
                  Sign In Again
                </button>
              </div>
              <button
                onClick={clearExpiredError}
                className="flex-shrink-0 text-red-400 hover:text-red-300 transition-colors"
              >
                ✕
              </button>
            </div>
          </div>
        </div>
      )}

      {/* Main Content */}
      <main className="max-w-7xl mx-auto px-6 py-8">
        {/* Navigation */}
        <div className="flex items-center justify-between mb-6">
          {/* Left: Logo */}
          <button
            onClick={() => setShowLanding(true)}
            className="text-white hover:opacity-80 transition-opacity"
          >
            <span className="text-2xl font-serif italic">Mobius</span>
          </button>

          {/* Right: Action Buttons & Auth */}
          <div className="flex items-center gap-3">
            {/* Dashboard & Community buttons */}
            <button
              onClick={handleGetStarted}
              className="px-4 py-2 text-sm font-light rounded-lg border border-white/20 transition-colors text-white/80 hover:border-accent hover:text-accent"
            >
              Dashboard
            </button>
            <button
              onClick={() => navigate('/community')}
              className={`px-4 py-2 text-sm font-light rounded-lg border border-white/20 transition-colors ${
                location.pathname === '/community'
                  ? 'border-accent text-accent'
                  : 'text-white/80 hover:border-accent hover:text-accent'
              }`}
            >
              Community
            </button>

            {isAuthenticated ? (
              <>
                {generatedCode && backtestResults && (
                  <button
                    onClick={handleSaveBot}
                    className="px-4 py-2 text-sm font-light rounded-lg border border-white/20 bg-transparent transition-colors text-white/80 hover:border-accent hover:text-accent hover:bg-white/5"
                  >
                    Save Bot
                  </button>
                )}
                <div className="flex items-center gap-2 pl-3 border-l border-gray-700">
                  <span className="text-sm text-gray-400">
                    {user?.full_name ? user.full_name.split(' ')[0] : user?.email}
                  </span>
                  <div className="relative group">
                    <button className="text-sm text-gray-400 hover:text-white p-1">
                      <svg className="w-4 h-4" fill="none" stroke="currentColor" viewBox="0 0 24 24">
                        <path strokeLinecap="round" strokeLinejoin="round" strokeWidth={2} d="M10.325 4.317c.426-1.756 2.924-1.756 3.35 0a1.724 1.724 0 002.573 1.066c1.543-.94 3.31.826 2.37 2.37a1.724 1.724 0 001.065 2.572c1.756.426 1.756 2.924 0 3.35a1.724 1.724 0 00-1.066 2.573c.94 1.543-.826 3.31-2.37 2.37a1.724 1.724 0 00-2.572 1.065c-.426 1.756-2.924 1.756-3.35 0a1.724 1.724 0 00-2.573-1.066c-1.543.94-3.31-.826-2.37-2.37a1.724 1.724 0 00-1.065-2.572c-1.756-.426-1.756-2.924 0-3.35a1.724 1.724 0 001.066-2.573c-.94-1.543.826-3.31 2.37-2.37.996.608 2.296.07 2.572-1.065z" />
                        <path strokeLinecap="round" strokeLinejoin="round" strokeWidth={2} d="M15 12a3 3 0 11-6 0 3 3 0 016 0z" />
                      </svg>
                    </button>

                    {/* Dropdown Menu */}
                    <div className="absolute right-0 top-full mt-1 w-32 bg-dark-surface border border-dark-border rounded-lg shadow-lg opacity-0 invisible group-hover:opacity-100 group-hover:visible transition-all duration-200 z-50">
                      <div className="py-1">
                        <button
                          onClick={() => setShowBotLibrary(true)}
                          className="w-full text-left px-3 py-2 text-sm text-gray-300 hover:bg-dark-bg hover:text-white transition-colors"
                        >
                          📚 My Bots
                        </button>
                        <button
                          onClick={handleSignOut}
                          className="w-full text-left px-3 py-2 text-sm text-red-400 hover:bg-dark-bg hover:text-red-300 transition-colors"
                        >
                          Sign Out
                        </button>
                      </div>
                    </div>
                  </div>
                </div>
              </>
            ) : (
              <>
                <button
                  onClick={() => setShowLogin(true)}
                  className="btn btn-secondary text-sm"
                >
                  Sign In
                </button>
              </>
            )}
          </div>
        </div>
        {error && (
          <div className="mb-6 p-4 bg-red-500/10 border border-red-500/50 rounded-lg text-red-400">
            <p className="font-medium">Error</p>
            <p className="text-sm mt-1">{error}</p>
          </div>
        )}

        {loading ? (
          <div className="flex-1 flex items-center justify-center">
            <div className="text-center max-w-2xl w-full px-6">
              <div className="mb-6">
                <LoadingSpinner />
                <p className="text-gray-400 mt-4 text-lg font-semibold">
                  🤖 Multi-Agent System Working...
                </p>
                <p className="text-gray-500 text-sm mt-2">
                  Iterating through code generation, backtesting, and analysis
                </p>
              </div>

              {/* Real-time Agent Activity Log */}
              {sessionId && (
                <div className="mt-6">
                  <AgentActivityLogPolling
                    sessionId={sessionId}
                    onComplete={handleWorkflowComplete}
                  />
                </div>
              )}

              {/* Fallback animated indicator if no session ID */}
              {!sessionId && <ProgressIndicator />}
            </div>
          </div>
        ) : !generatedCode ? (
          <div className="max-w-7xl mx-auto px-6 py-8 w-full">
            <StrategyInput onGenerate={handleGenerateStrategy} fastMode={fastMode} onFastModeChange={setFastMode} />
          </div>
        ) : (
          <div className="flex flex-1 gap-0 overflow-hidden">
            {/* Main Content */}
            <div className="flex-1 overflow-y-auto px-12 py-8 max-w-[1600px]">
            {error && (
              <div className="mb-6 p-4 bg-red-500/10 border border-red-500/50 rounded-lg text-red-400">
                <p className="font-medium">Error</p>
                <p className="text-sm mt-1">{error}</p>
              </div>
            )}

            <div className="space-y-6">
            {/* Strategy Summary */}
            {strategy && (
              <div className="rounded-2xl border border-white/10 bg-[#0e1117] p-5">
                <div className="mb-4">
                  <h2 className="text-sm font-light text-white">Strategy Overview</h2>
                </div>
                <div className="grid grid-cols-1 md:grid-cols-3 gap-4">
                  <div>
                    <p className="text-xs text-white/50">Asset</p>
                    <p className="mt-1 text-base font-semibold text-white">{strategy.asset}</p>
                  </div>
                  <div>
                    <p className="text-xs text-white/50">Take Profit</p>
                    <p className="mt-1 text-base font-semibold text-green-400">
                      +{(strategy.exit_conditions?.take_profit * 100).toFixed(1)}%
                    </p>
                  </div>
                  <div>
                    <p className="text-xs text-white/50">Stop Loss</p>
                    <p className="mt-1 text-base font-semibold text-red-400">
                      -{(strategy.exit_conditions?.stop_loss * 100).toFixed(1)}%
                    </p>
                  </div>
                </div>
                <div className="mt-3 pt-3 border-t border-white/10">
                  <p className="text-xs text-white/50 mb-2">Data Sources</p>
                  <div className="flex flex-wrap gap-2">
                    {strategy.data_sources?.map((source) => (
                      <span
                        key={source}
                        className="rounded-full border border-white/10 bg-white/5 px-2 py-0.5 text-xs text-white/50"
                      >
                        {source}
                      </span>
                    ))}
                  </div>
                </div>
              </div>
            )}

            {/* Backtest Results */}
            {backtestResults && (
              <div className="rounded-2xl border border-white/10 bg-[#0e1117] p-5">
                <div className="mb-4">
                  <h2 className="text-sm font-light text-white">Backtest Results</h2>
                </div>
                <BacktestResults results={backtestResults} insightsConfig={insightsConfig} />
              </div>
            )}

            {/* Generated Code */}
            <CodeDisplay code={generatedCode} strategyName={strategy?.name} />
            </div>
            </div>

            {/* Refine Sidebar - fixed right-side panel with vertical handle */}
            {strategy && (
              <RefineSidebar
                currentStrategy={strategy}
                onRefineStrategy={handleRefineStrategy}
                onRunBacktest={handleRunBacktest}
              />
            )}
          </div>
        )}
      </main>

      {/* Auth Modals */}
      {showLogin && (
        <Login
          onClose={() => setShowLogin(false)}
          onSwitchToSignup={() => {
            setShowLogin(false)
            setShowSignup(true)
          }}
          onSuccess={() => {
            setShowLogin(false)
          }}
        />
      )}

      {showSignup && (
        <Signup
          onClose={() => setShowSignup(false)}
          onSwitchToLogin={() => {
            setShowSignup(false)
            setShowLogin(true)
          }}
          onSuccess={() => {
            setShowSignup(false)
          }}
        />
      )}

      {/* Bot Library Modal */}
      {showBotLibrary && (
        <BotLibrary
          onClose={() => setShowBotLibrary(false)}
          onLoadBot={handleLoadBot}
          user={user}
          onSignOut={handleSignOut}
          onShowBotLibrary={() => setShowBotLibrary(true)}
        />
      )}

    </div>
  )
}

function App() {
  return <AppContent />
}

export default App<|MERGE_RESOLUTION|>--- conflicted
+++ resolved
@@ -105,17 +105,13 @@
         setProgressSteps(['🚀 Starting multi-agent workflow...'])
       }
 
-<<<<<<< HEAD
+      console.log(`[App] Sending POST to ${endpoint}`)
+      console.log(`[App] Payload:`, { strategy_description: userInput, session_id: newSessionId })
+
       // Add fast mode parameter to URL
       const url = useFastMode ? `${endpoint}?fast_mode=true` : endpoint
       
       const response = await fetch(url, {
-=======
-      console.log(`[App] Sending POST to ${endpoint}`)
-      console.log(`[App] Payload:`, { strategy_description: userInput, session_id: newSessionId })
-
-      const response = await fetch(endpoint, {
->>>>>>> 5d2bc956
         method: 'POST',
         headers: {
           'Content-Type': 'application/json',
