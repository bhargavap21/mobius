--- conflicted
+++ resolved
@@ -2,17 +2,10 @@
 import { useNavigate } from 'react-router-dom'
 import { useAuth } from '../context/AuthContext'
 import { Share2, Users, Star, TrendingUp, Eye, Download, Heart, ArrowLeft, Plus, Save, Sparkles } from 'lucide-react'
-import { useAuth } from '../context/AuthContext'
-
-<<<<<<< HEAD
-export default function CommunityPage({ userAgents = [] }) {
+
+export default function CommunityPage({ userAgents = [], loadingBots = false }) {
   const navigate = useNavigate()
-  const { user, isAuthenticated, signout } = useAuth()
-=======
-export default function CommunityPage({ userAgents = [], isAuthenticated = false, loadingBots = false }) {
-  const navigate = useNavigate()
-  const { user, getAuthHeaders } = useAuth()
->>>>>>> 62e065ca
+  const { user, isAuthenticated, signout, getAuthHeaders } = useAuth()
   const [activeTab, setActiveTab] = useState('shared')
   const [sharedAgents, setSharedAgents] = useState([])
   const [loading, setLoading] = useState(false)
