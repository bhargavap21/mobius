import { useState, useEffect } from 'react'
import ObservabilityGraph from './ObservabilityGraph'

// SVG Component for Discovery Call Mock (unused, kept for reference)
function MobiusDiscoveryMock({ className = "" }) {
  return (
    <svg
      className={className}
      viewBox="0 0 640 480"
      fill="none"
      xmlns="http://www.w3.org/2000/svg"
      role="img"
      aria-label="Discovery call mock UI illustration"
    >
      <defs>
        <radialGradient id="bgGlow" cx="0" cy="0" r="1" gradientUnits="userSpaceOnUse" gradientTransform="translate(480 40) rotate(130) scale(520 520)">
          <stop stopColor="#A855F7" stopOpacity="0.35" />
          <stop offset="1" stopColor="#0B0B14" stopOpacity="0" />
        </radialGradient>
        <linearGradient id="card" x1="0" y1="0" x2="0" y2="480" gradientUnits="userSpaceOnUse">
          <stop stopColor="#121225" stopOpacity="0.92" />
          <stop offset="1" stopColor="#0A0A14" stopOpacity="0.92" />
        </linearGradient>
        <linearGradient id="stroke" x1="0" y1="0" x2="640" y2="480" gradientUnits="userSpaceOnUse">
          <stop stopColor="#A855F7" stopOpacity="0.65" />
          <stop offset="1" stopColor="#60A5FA" stopOpacity="0.25" />
        </linearGradient>
        <filter id="glassBlur" x="-20%" y="-20%" width="140%" height="140%">
          <feGaussianBlur stdDeviation="10" />
        </filter>
        <filter id="outerGlow" x="-30%" y="-30%" width="160%" height="160%">
          <feGaussianBlur stdDeviation="14" result="blur" />
          <feColorMatrix
            in="blur"
            type="matrix"
            values="
              1 0 0 0 0.45
              0 1 0 0 0.20
              0 0 1 0 0.85
              0 0 0 0.35 0"
            result="glow"
          />
          <feMerge>
            <feMergeNode in="glow" />
            <feMergeNode in="SourceGraphic" />
          </feMerge>
        </filter>
        <filter id="innerShadow" x="-20%" y="-20%" width="140%" height="140%">
          <feOffset dx="0" dy="8" />
          <feGaussianBlur stdDeviation="10" result="shadow" />
          <feComposite in="shadow" in2="SourceAlpha" operator="out" result="shadowCut" />
          <feColorMatrix
            in="shadowCut"
            type="matrix"
            values="
              0 0 0 0 0
              0 0 0 0 0
              0 0 0 0 0
              0 0 0 0.55 0"
          />
          <feMerge>
            <feMergeNode />
            <feMergeNode in="SourceGraphic" />
          </feMerge>
        </filter>
        <linearGradient id="lineGrad" x1="140" y1="360" x2="520" y2="360" gradientUnits="userSpaceOnUse">
          <stop stopColor="#A855F7" stopOpacity="0.95" />
          <stop offset="1" stopColor="#60A5FA" stopOpacity="0.75" />
        </linearGradient>
        <linearGradient id="pillGrad" x1="0" y1="0" x2="120" y2="0" gradientUnits="userSpaceOnUse">
          <stop stopColor="#A855F7" stopOpacity="0.35" />
          <stop offset="1" stopColor="#A855F7" stopOpacity="0.15" />
        </linearGradient>
      </defs>
      <rect width="640" height="480" rx="28" fill="url(#bgGlow)" />
      <rect x="0" y="0" width="640" height="480" rx="28" fill="#070712" />
      <g filter="url(#outerGlow)">
        <rect x="70" y="60" width="500" height="360" rx="22" fill="url(#card)" />
        <rect x="70.75" y="60.75" width="498.5" height="358.5" rx="21.25" stroke="url(#stroke)" strokeOpacity="0.35" />
      </g>
      <g opacity="0.95">
        <rect x="105" y="92" width="108" height="34" rx="12" fill="url(#pillGrad)" stroke="#A855F7" strokeOpacity="0.35" />
        <text x="159" y="114" textAnchor="middle" fontSize="12" fill="#EDE9FE" fontFamily="ui-sans-serif, system-ui">
          All Tasks
        </text>
        <text x="250" y="114" fontSize="12" fill="#B9B2D6" fontFamily="ui-sans-serif, system-ui" opacity="0.8">
          Waiting for approval
        </text>
        <line x1="105" y1="146" x2="535" y2="146" stroke="#FFFFFF" strokeOpacity="0.06" />
      </g>
      {[
        { y: 170, title: "Share your trading journey", sub: "Goals • style • time horizon", status: "pending" },
        { y: 238, title: "Live demo walkthrough", sub: "Backtest → paper bot → live", status: "done" },
        { y: 306, title: "Q&A + next steps", sub: "Answer questions • collect feedback", status: "x" },
      ].map((t, i) => (
        <g key={i} filter="url(#innerShadow)">
          <rect x="105" y={t.y} width="430" height="56" rx="16" fill="#0B0B16" opacity="0.9" stroke="#FFFFFF" strokeOpacity="0.06" />
          <circle cx="132" cy={t.y + 28} r="12" fill="#A855F7" fillOpacity="0.18" stroke="#A855F7" strokeOpacity="0.35" />
          <path
            d="M126.5 196.5h11M126.5 200.5h7"
            transform={`translate(0 ${t.y - 170})`}
            stroke="#EDE9FE"
            strokeOpacity="0.85"
            strokeWidth="1.5"
            strokeLinecap="round"
          />
          <text x="155" y={t.y + 24} fontSize="14" fill="#F5F3FF" fontFamily="ui-sans-serif, system-ui">
            {t.title}
          </text>
          <text x="155" y={t.y + 42} fontSize="11" fill="#B9B2D6" fontFamily="ui-sans-serif, system-ui" opacity="0.85">
            {t.sub}
          </text>
          {t.status === "pending" && (
            <circle cx="517" cy={t.y + 28} r="8" fill="none" stroke="#A855F7" strokeOpacity="0.7" strokeWidth="2" />
          )}
          {t.status === "done" && (
            <g>
              <circle cx="517" cy={t.y + 28} r="8" fill="#22C55E" fillOpacity="0.12" stroke="#22C55E" strokeOpacity="0.7" />
              <path d={`M513 ${t.y + 28} l2 2 l6-7`} stroke="#86EFAC" strokeWidth="2" strokeLinecap="round" strokeLinejoin="round" />
            </g>
          )}
          {t.status === "x" && (
            <g opacity="0.6">
              <circle cx="517" cy={t.y + 28} r="8" fill="#EF4444" fillOpacity="0.08" stroke="#EF4444" strokeOpacity="0.4" />
              <path d={`M513 ${t.y + 24} L521 ${t.y + 32}`} stroke="#FCA5A5" strokeWidth="2" strokeLinecap="round" />
              <path d={`M521 ${t.y + 24} L513 ${t.y + 32}`} stroke="#FCA5A5" strokeWidth="2" strokeLinecap="round" />
            </g>
          )}
        </g>
      ))}
      <g opacity="0.95">
        <text x="105" y="392" fontSize="12" fill="#B9B2D6" fontFamily="ui-sans-serif, system-ui">
          Example equity curve
        </text>
        <rect x="105" y="404" width="430" height="6" rx="3" fill="#FFFFFF" fillOpacity="0.06" />
        <rect x="105" y="404" width="230" height="6" rx="3" fill="url(#lineGrad)" opacity="0.65" />
        <path
          d="M120 368 C 165 350, 190 392, 230 366 C 270 340, 305 388, 345 360 C 385 332, 420 378, 455 346 C 480 322, 505 336, 520 330"
          stroke="url(#lineGrad)"
          strokeWidth="3"
          strokeLinecap="round"
          fill="none"
          opacity="0.9"
        />
        <path
          d="M120 368 C 165 350, 190 392, 230 366 C 270 340, 305 388, 345 360 C 385 332, 420 378, 455 346 C 480 322, 505 336, 520 330 L520 402 L120 402 Z"
          fill="url(#lineGrad)"
          opacity="0.10"
        />
      </g>
      <circle cx="96" cy="78" r="2" fill="#A855F7" opacity="0.55" />
      <circle cx="560" cy="110" r="1.7" fill="#60A5FA" opacity="0.45" />
      <circle cx="540" cy="420" r="2" fill="#A855F7" opacity="0.35" />
    </svg>
  )
}

// Discovery Call Info Sections
const INFO_SECTIONS = [
  {
    id: 1,
    category: 'Workflow Automation',
    title: 'Automate repetitive tasks',
    description: 'We help you streamline internal operations by automating manual workflows like data entry, reporting, and approval chains saving time and cutting down errors.',
    tags: ['Internal Task Bots', '100+ Automations']
  },
  {
    id: 2,
    category: 'Platform Demo',
    title: 'See Mobius in Action',
    description: 'Get a personalized walkthrough of the Mobius platform. We\'ll show you how our AI agents analyze social sentiment, execute trades, and help you stay ahead of market trends.',
    tags: ['Live Demo', 'AI Agents', 'Features']
  },
  {
    id: 3,
    category: 'Q&A Session',
    title: 'Get Your Questions Answered',
    description: 'This is your time to ask anything about Mobius, our technology, pricing, or how we can help solve your specific trading challenges. We\'re here to help you make an informed decision.',
    tags: ['Questions', 'Pricing', 'Next Steps']
  }
]

export default function GetStartedPage() {
  const [email, setEmail] = useState('')
  const [isSubmitted, setIsSubmitted] = useState(false)
  const [isLoading, setIsLoading] = useState(false)


  const handleJoinWaitlist = async () => {
    if (!email) return

    setIsLoading(true)

    try {
      const response = await fetch('http://localhost:8000/api/email/subscribe', {
        method: 'POST',
        headers: {
          'Content-Type': 'application/json',
        },
        body: JSON.stringify({ email }),
      })

      if (response.ok) {
        console.log('✅ Email subscribed successfully')
        localStorage.setItem('userEmail', email)
        setIsSubmitted(true)
      }
    } catch (error) {
      console.error('Error subscribing email:', error)
    } finally {
      setIsLoading(false)
    }
  }

  // Load UnicornStudio script
  useEffect(() => {
    if (!window.UnicornStudio || !window.UnicornStudio.isInitialized) {
      const script = document.createElement('script')
      script.type = 'text/javascript'
      script.innerHTML = `
        !function(){
          if(!window.UnicornStudio){
            window.UnicornStudio={isInitialized:!1};
            var i=document.createElement("script");
            i.src="https://cdn.jsdelivr.net/gh/hiunicornstudio/unicornstudio.js@v2.0.0/dist/unicornStudio.umd.js",
            i.onload=function(){
              window.UnicornStudio.isInitialized||(UnicornStudio.init(),window.UnicornStudio.isInitialized=!0)
            },
            (document.head || document.body).appendChild(i)
          }
        }();
      `
      document.body.appendChild(script)
    }
  }, [])

  return (
    <div className="fixed inset-0 w-full h-full overflow-auto">
      <style>{`
        [data-us-project] a[href*="unicorn.studio"],
        [data-us-project] a,
        [data-us-project] + a,
        a[href*="unicorn.studio"],
        a[target="_blank"][href*="unicorn"],
        div[data-us-project] > a,
        div[data-us-project] ~ a,
        body > a[href*="unicorn.studio"] {
          display: none !important;
          visibility: hidden !important;
          opacity: 0 !important;
          pointer-events: none !important;
          width: 0 !important;
          height: 0 !important;
          overflow: hidden !important;
          position: absolute !important;
          left: -9999px !important;
        }
      `}</style>
      {/* Purple Gradient Background - Mobius Theme - Fixed to cover entire viewport */}
      <div className="fixed inset-0 z-0 pointer-events-none">
        {/* Varied purple gradient blobs with different intensities */}
        <div className="absolute inset-0">
          {/* Top left - Darker purple */}
          <div className="absolute -left-40 top-0 h-[600px] w-[600px] rounded-full bg-[radial-gradient(circle_at_center,rgba(88,28,135,0.4),rgba(109,40,217,0.2),transparent_70%)] blur-3xl" />

          {/* Top right - Medium purple */}
          <div className="absolute right-[-100px] top-[-50px] h-[500px] w-[500px] rounded-full bg-[radial-gradient(circle_at_center,rgba(139,92,246,0.35),transparent_65%)] blur-3xl" />

          {/* Center - Light purple glow */}
          <div className="absolute left-1/2 top-1/2 h-[800px] w-[800px] -translate-x-1/2 -translate-y-1/2 rounded-full bg-[radial-gradient(circle_at_center,rgba(168,85,247,0.15),transparent_60%)] blur-3xl" />

          {/* Left middle - Black to purple gradient */}
          <div className="absolute left-0 top-1/3 h-[700px] w-[500px] rounded-full bg-[radial-gradient(circle_at_center,rgba(0,0,0,0.8),rgba(109,40,217,0.25),transparent_75%)] blur-3xl" />

          {/* Bottom left - Darker accent */}
          <div className="absolute -left-20 bottom-0 h-[550px] w-[550px] rounded-full bg-[radial-gradient(circle_at_center,rgba(76,29,149,0.45),rgba(88,28,135,0.2),transparent_70%)] blur-3xl" />

          {/* Bottom right - Light purple */}
          <div className="absolute right-0 bottom-[-100px] h-[600px] w-[600px] rounded-full bg-[radial-gradient(circle_at_center,rgba(168,85,247,0.25),rgba(139,92,246,0.1),transparent_65%)] blur-3xl" />

          {/* Middle right - Black patch */}
          <div className="absolute right-[-50px] top-1/2 h-[400px] w-[400px] rounded-full bg-[radial-gradient(circle_at_center,rgba(0,0,0,0.6),transparent_60%)] blur-3xl" />
        </div>
      </div>


      {/* Navbar */}
      <div className="fixed top-0 left-0 right-0 z-50 bg-black/20 backdrop-blur-md border-b border-white/5">
        <div className="w-full px-6 py-6">
          <button
            onClick={() => window.location.href = '/'}
            className="flex items-center gap-4 text-white hover:opacity-80 transition-opacity"
          >
            <img
              src="/logo.png"
              alt="Mobius Logo"
              className="h-12 w-12 brightness-125"
            />
            <span className="text-2xl font-light">Mobius</span>
          </button>
        </div>
      </div>

      {/* Main Waitlist Container */}
<<<<<<< HEAD
      <div className="relative z-10 flex items-center justify-center min-h-screen px-6 pt-0 pb-0">
        {/* UnicornStudio Background for waitlist section */}
        <div className="absolute inset-0 z-0 pointer-events-none overflow-hidden">
          <div
            data-us-project="cgoYEp8vO4mozGMauVTA"
            style={{
              width: '100vw',
              height: '100vh',
              minWidth: '1850px',
              minHeight: '900px',
              position: 'absolute',
              top: '50%',
              left: '50%',
              transform: 'translate(-45%, -50%)',
              mixBlendMode: 'screen',
              opacity: '0.95'
            }}
          />
        </div>

        <div className="w-full max-w-3xl text-center relative z-10">
=======
      <div className="relative z-10 flex items-center justify-center px-6 pt-32 pb-16">
        <div className="w-full max-w-3xl text-center">
>>>>>>> debf3019
          {/* Title */}
          <h1 className="text-6xl md:text-7xl font-normal text-white mb-6 leading-tight">
            Join the Waitlist
          </h1>

          {/* Subtitle */}
          <p className="text-xl text-gray-400 mb-12">
            Be first to turn the timeline into trades
          </p>

          {/* Email Input Section */}
          {!isSubmitted ? (
            <div className="max-w-xl mx-auto mb-8">
              <div className="flex items-center gap-3">
                <input
                  type="email"
                  value={email}
                  onChange={(e) => setEmail(e.target.value)}
                  onKeyPress={(e) => e.key === 'Enter' && handleJoinWaitlist()}
                  placeholder="Your Email Address"
                  className="flex-1 px-6 py-4 bg-white/5 backdrop-blur-sm text-white placeholder-gray-500 border border-white/10 rounded-lg outline-none focus:border-purple-500/50 transition-colors text-base"
                />
                <button
                  onClick={handleJoinWaitlist}
                  disabled={!email || isLoading}
                  className="px-12 py-4 text-black font-semibold rounded-full hover:opacity-90 disabled:bg-gray-400 disabled:cursor-not-allowed transition-all text-base whitespace-nowrap shadow-lg"
                  style={{ backgroundColor: '#ffffff' }}
                >
                  {isLoading ? 'Joining...' : 'Get Started'}
                </button>
              </div>
            </div>
          ) : (
            <div className="max-w-xl mx-auto mb-8">
              <div className="inline-flex items-center gap-3 px-6 py-4 bg-gradient-to-r from-emerald-500/20 to-green-500/20 border border-emerald-500/30 rounded-xl">
                <svg className="w-6 h-6 text-emerald-400" fill="none" stroke="currentColor" viewBox="0 0 24 24">
                  <path strokeLinecap="round" strokeLinejoin="round" strokeWidth={2} d="M5 13l4 4L19 7" />
                </svg>
                <p className="text-emerald-300 font-semibold text-lg">You're on the waitlist! We'll be in touch soon.</p>
              </div>
            </div>
          )}
        </div>
      </div>

      {/* Discovery Call Sections - Combined */}
      <div className="relative z-10 px-6 pb-32">
        <div className="max-w-7xl mx-auto space-y-24">

          {/* Section 1 - Understanding Your Needs */}
          <div className="grid grid-cols-1 lg:grid-cols-2 gap-16 items-center">
            {/* Left Side - Performance Graph */}
            <div className="relative">
              <ObservabilityGraph
                title=""
                subtitle=""
                hideTooltip={true}
                hideLegend={true}
                hideAxes={true}
              />
            </div>

            {/* Right Side - Content */}
            <div>
              <div className="inline-block mb-6">
                <span className="px-3 py-1 bg-white/5 border border-white/10 rounded-full text-xs text-gray-400 font-medium">
                  Understanding Your Needs
                </span>
              </div>

              <h2 className="text-4xl md:text-5xl font-normal text-white mb-6 leading-tight">
                Share Your Trading Journey
              </h2>

              <p className="text-lg text-gray-400 mb-8 leading-relaxed">
                We start by understanding your trading experience, goals, and challenges.
                Whether you're just getting started or looking to scale your trading, we'll discuss what you're hoping to achieve.
              </p>

              {/* Book Discovery Call Button */}
              <a
                href="https://calendly.com/dheerajt-uw/15-minute-discovery-call"
                target="_blank"
                rel="noopener noreferrer"
                className="inline-block px-8 py-4 bg-white text-black text-base font-semibold rounded-xl hover:bg-gray-100 transition-all shadow-lg"
              >
                Book a Discovery Call
              </a>
            </div>
          </div>

          {/* Section 2 - Platform Demo */}
          <div className="grid grid-cols-1 lg:grid-cols-2 gap-16 items-center">
            {/* Left Side - Content */}
            <div>
              <div className="inline-block mb-6">
                <span className="px-3 py-1 bg-white/5 border border-white/10 rounded-full text-xs text-gray-400 font-medium">
                  Platform Demo
                </span>
              </div>

              <h2 className="text-4xl md:text-5xl font-normal text-white mb-6 leading-tight">
                See Mobius in Action
              </h2>

              <p className="text-lg text-gray-400 mb-8 leading-relaxed">
                Get a personalized walkthrough of the Mobius platform. We'll show you how our AI agents analyze social sentiment, execute trades, and help you stay ahead of market trends.
              </p>

              {/* Book a Demo Button */}
              <a
                href="https://calendly.com/dheerajt-uw/15-minute-discovery-call"
                target="_blank"
                rel="noopener noreferrer"
                className="inline-block px-8 py-4 bg-white text-black text-base font-semibold rounded-xl hover:bg-gray-100 transition-all shadow-lg"
              >
                Book a Demo
              </a>
            </div>

            {/* Right Side - Dashboard Mockup */}
            <div className="relative">
              <div className="bg-gradient-to-br from-gray-900/90 via-black/80 to-gray-900/90 backdrop-blur-xl rounded-3xl border border-white/10 p-6">
                {/* Dashboard Header */}
                <div className="flex items-center justify-between mb-4 pb-3 border-b border-white/10">
                  <h3 className="text-sm text-white font-medium">Trading Bot Dashboard</h3>
                  <div className="flex items-center gap-2">
                    <div className="w-2 h-2 rounded-full bg-green-500 animate-pulse"></div>
                    <span className="text-xs text-green-400">Live</span>
                  </div>
                </div>

                {/* Performance Stats */}
                <div className="grid grid-cols-3 gap-3 mb-4">
                  <div className="bg-white/5 border border-white/10 rounded-lg p-3">
                    <div className="text-xs text-gray-400 mb-1">Total Return</div>
                    <div className="text-lg font-semibold text-green-400">+24.5%</div>
                  </div>
                  <div className="bg-white/5 border border-white/10 rounded-lg p-3">
                    <div className="text-xs text-gray-400 mb-1">Win Rate</div>
                    <div className="text-lg font-semibold text-white">68%</div>
                  </div>
                  <div className="bg-white/5 border border-white/10 rounded-lg p-3">
                    <div className="text-xs text-gray-400 mb-1">Total Trades</div>
                    <div className="text-lg font-semibold text-white">127</div>
                  </div>
                </div>

                {/* Mini Performance Chart */}
                <div className="bg-black/40 rounded-lg p-4 mb-4">
                  <div className="flex items-center justify-between mb-2">
                    <span className="text-xs text-gray-400">Performance</span>
                    <span className="text-xs text-green-400">+$2,450</span>
                  </div>
                  <svg viewBox="0 0 300 80" className="w-full h-16">
                    <defs>
                      <linearGradient id="performanceGrad" x1="0%" y1="0%" x2="100%" y2="0%">
                        <stop offset="0%" stopColor="#8b5cf6" />
                        <stop offset="100%" stopColor="#a78bfa" />
                      </linearGradient>
                    </defs>
                    <path
                      d="M 0 60 Q 30 45, 60 50 T 120 35 T 180 30 T 240 20 T 300 15"
                      stroke="url(#performanceGrad)"
                      strokeWidth="2"
                      fill="none"
                    />
                  </svg>
                </div>

                {/* Recent Trade */}
                <div className="bg-white/5 border border-white/10 rounded-lg p-3">
                  <div className="flex items-center justify-between mb-2">
                    <span className="text-xs text-gray-400">Latest Trade</span>
                    <span className="px-2 py-0.5 bg-green-500/20 border border-green-500/30 rounded text-xs text-green-400">Profit</span>
                  </div>
                  <div className="flex items-center justify-between">
                    <div>
                      <div className="text-sm text-white font-medium">TSLA</div>
                      <div className="text-xs text-gray-400">Closed 2h ago</div>
                    </div>
                    <div className="text-right">
                      <div className="text-sm text-green-400 font-semibold">+$124.50</div>
                      <div className="text-xs text-gray-400">+3.2%</div>
                    </div>
                  </div>
                </div>
              </div>
            </div>
          </div>

          {/* Section 3 - Q&A Session */}
          <div className="grid grid-cols-1 lg:grid-cols-2 gap-16 items-center">
            {/* Left Side - Live Q&A Chat Panel */}
            <div className="relative">
              <div className="bg-gradient-to-br from-gray-900/90 via-black/80 to-gray-900/90 backdrop-blur-xl rounded-3xl border border-white/10 p-6">
                {/* Header */}
                <div className="flex items-center justify-between mb-6 pb-4 border-b border-white/10">
                  <h3 className="text-sm text-white font-medium">Mobius Q&A</h3>
                  <div className="flex items-center gap-2">
                    <div className="w-2 h-2 rounded-full bg-green-500 animate-pulse"></div>
                    <span className="text-xs text-green-400">Live</span>
                  </div>
                </div>

                {/* Chat Messages */}
                <div className="space-y-4 mb-6">
                  {/* User Question 1 */}
                  <div className="flex justify-end">
                    <div className="bg-purple-500/20 border border-purple-500/30 rounded-2xl rounded-tr-sm px-4 py-3 max-w-[80%]">
                      <p className="text-sm text-white">How does pricing work?</p>
                    </div>
                  </div>

                  {/* Mobius Answer 1 */}
                  <div className="flex justify-start">
                    <div className="bg-white/5 border border-white/10 rounded-2xl rounded-tl-sm px-4 py-3 max-w-[85%]">
                      <p className="text-sm text-gray-300">We offer flexible plans starting at $49/month. You get unlimited strategy creation, backtesting, and paper trading. Live trading requires a premium plan.</p>
                    </div>
                  </div>

                  {/* User Question 2 */}
                  <div className="flex justify-end">
                    <div className="bg-purple-500/20 border border-purple-500/30 rounded-2xl rounded-tr-sm px-4 py-3 max-w-[80%]">
                      <p className="text-sm text-white">What data sources do you support?</p>
                    </div>
                  </div>

                  {/* Mobius Answer 2 */}
                  <div className="flex justify-start">
                    <div className="bg-white/5 border border-white/10 rounded-2xl rounded-tl-sm px-4 py-3 max-w-[85%]">
                      <p className="text-sm text-gray-300">We integrate with Reddit, Twitter/X, financial news, and market data from Alpaca. You can combine social sentiment with technical indicators.</p>
                    </div>
                  </div>
                </div>

                {/* Suggested Topics */}
                <div className="mb-4">
                  <p className="text-xs text-gray-400 mb-3">Suggested topics:</p>
                  <div className="flex flex-wrap gap-2">
                    <button className="px-3 py-1.5 bg-white/5 border border-white/10 rounded-full text-xs text-gray-300 hover:bg-white/10 transition-colors">
                      Pricing
                    </button>
                    <button className="px-3 py-1.5 bg-white/5 border border-white/10 rounded-full text-xs text-gray-300 hover:bg-white/10 transition-colors">
                      Strategy builder
                    </button>
                    <button className="px-3 py-1.5 bg-white/5 border border-white/10 rounded-full text-xs text-gray-300 hover:bg-white/10 transition-colors">
                      Data sources
                    </button>
                    <button className="px-3 py-1.5 bg-white/5 border border-white/10 rounded-full text-xs text-gray-300 hover:bg-white/10 transition-colors">
                      Paper trading
                    </button>
                  </div>
                </div>

                {/* Input Row */}
                <div className="flex items-center gap-2 bg-white/5 border border-white/10 rounded-xl px-4 py-3">
                  <input
                    type="text"
                    placeholder="Ask anything..."
                    className="flex-1 bg-transparent text-sm text-white placeholder-gray-500 outline-none"
                    disabled
                  />
                  <button className="p-2 bg-purple-500/20 border border-purple-500/30 rounded-lg hover:bg-purple-500/30 transition-colors">
                    <svg className="w-4 h-4 text-purple-400" fill="none" stroke="currentColor" viewBox="0 0 24 24">
                      <path strokeLinecap="round" strokeLinejoin="round" strokeWidth={2} d="M12 19l9 2-9-18-9 18 9-2zm0 0v-8" />
                    </svg>
                  </button>
                </div>

              </div>
            </div>

            {/* Right Side - Content */}
            <div>
              <div className="inline-block mb-6">
                <span className="px-3 py-1 bg-white/5 border border-white/10 rounded-full text-xs text-gray-400 font-medium">
                  Q&A Session
                </span>
              </div>

              <h2 className="text-4xl md:text-5xl font-normal text-white mb-6 leading-tight">
                Get Your Questions Answered
              </h2>

              <p className="text-lg text-gray-400 mb-8 leading-relaxed">
                This is your time to ask anything about Mobius, our technology, pricing, or how we can help solve your specific trading challenges. We're here to help you make an informed decision.
              </p>

              {/* Schedule Q&A Session Button */}
              <a
                href="https://calendly.com/dheerajt-uw/15-minute-discovery-call"
                target="_blank"
                rel="noopener noreferrer"
                className="inline-block px-8 py-4 bg-white text-black text-base font-semibold rounded-xl hover:bg-gray-100 transition-all shadow-lg"
              >
                Book a Discovery Call
              </a>
            </div>
          </div>

        </div>
      </div>

    </div>
  )
}<|MERGE_RESOLUTION|>--- conflicted
+++ resolved
@@ -302,7 +302,6 @@
       </div>
 
       {/* Main Waitlist Container */}
-<<<<<<< HEAD
       <div className="relative z-10 flex items-center justify-center min-h-screen px-6 pt-0 pb-0">
         {/* UnicornStudio Background for waitlist section */}
         <div className="absolute inset-0 z-0 pointer-events-none overflow-hidden">
@@ -324,10 +323,6 @@
         </div>
 
         <div className="w-full max-w-3xl text-center relative z-10">
-=======
-      <div className="relative z-10 flex items-center justify-center px-6 pt-32 pb-16">
-        <div className="w-full max-w-3xl text-center">
->>>>>>> debf3019
           {/* Title */}
           <h1 className="text-6xl md:text-7xl font-normal text-white mb-6 leading-tight">
             Join the Waitlist
