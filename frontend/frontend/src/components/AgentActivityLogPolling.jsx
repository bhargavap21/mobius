--- conflicted
+++ resolved
@@ -8,27 +8,19 @@
   const [autoScroll, setAutoScroll] = useState(true)
   const scrollRef = useRef(null)
   const eventIndexRef = useRef(0) // Use ref to persist across renders
-<<<<<<< HEAD
   const abortControllerRef = useRef(null) // Add abort controller for request cancellation
   const isPollingRef = useRef(false) // Prevent concurrent requests
   const retryCountRef = useRef(0) // Track retry attempts
   const maxRetries = 3 // Maximum retry attempts
   const circuitBreakerRef = useRef(false) // Circuit breaker to temporarily stop polling
-=======
-  const consecutive404sRef = useRef(0) // Track consecutive 404s
->>>>>>> 5d2bc956
 
   useEffect(() => {
     if (!sessionId) return
 
     let intervalId
     eventIndexRef.current = 0 // Reset for new session
-<<<<<<< HEAD
     retryCountRef.current = 0 // Reset retry counter for new session
     circuitBreakerRef.current = false // Reset circuit breaker for new session
-=======
-    consecutive404sRef.current = 0 // Reset 404 counter
->>>>>>> 5d2bc956
 
     const pollForEvents = async () => {
       // Check circuit breaker
@@ -64,37 +56,18 @@
 
         if (!response.ok) {
           if (response.status === 404) {
-<<<<<<< HEAD
             console.log('[AgentActivityLogPolling] Session not found yet (404), will retry...')
-=======
-            consecutive404sRef.current++
-            console.log(`[AgentActivityLogPolling] Session not found (404), attempt ${consecutive404sRef.current}/5`)
-
-            // If too many consecutive 404s, the session likely doesn't exist (POST failed)
-            if (consecutive404sRef.current >= 5) {
-              console.error('[AgentActivityLogPolling] Too many 404s - session likely never created. Stopping poll.')
-              setError('Strategy generation failed to start. Please try again.')
-              if (intervalId) {
-                clearInterval(intervalId)
-              }
-              return
-            }
-            // Session not found yet, keep polling
->>>>>>> 5d2bc956
             return
           }
           throw new Error(`HTTP error! status: ${response.status}`)
         }
 
-        // Reset 404 counter on successful response
-        consecutive404sRef.current = 0
-
-        const data = await response.json()
-        console.log('[AgentActivityLogPolling] Poll response:', data)
-
         // Reset retry counter on successful request
         retryCountRef.current = 0
         setError(null)
+
+        const data = await response.json()
+        console.log('[AgentActivityLogPolling] Poll response:', data)
 
         if (data.events && data.events.length > 0) {
           console.log('[AgentActivityLogPolling] Received', data.events.length, 'new events')
