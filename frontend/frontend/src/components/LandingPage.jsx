<<<<<<< HEAD
import { Brain, Zap, Code, BarChart3, TrendingUp, Check, ArrowRight } from 'lucide-react'

export default function LandingPage({ onGetStarted }) {
=======
import { Brain, Zap, Code, BarChart3, TrendingUp, Check } from 'lucide-react'
import { useAuth } from '../context/AuthContext'
import { useNavigate } from 'react-router-dom'
import { useState, lazy, Suspense } from 'react'
import Login from './Login'
import Signup from './Signup'

const ObservabilityGraph = lazy(() => import('./ObservabilityGraph'))

export default function LandingPage({ onGetStarted, onShowSignup, user, onSignOut, onShowBotLibrary }) {
  const { isAuthenticated } = useAuth()
  const navigate = useNavigate()
  const [showLogin, setShowLogin] = useState(false)
  const [showSignup, setShowSignup] = useState(false)

>>>>>>> 44be39b0
  const scrollToSection = (id) => {
    document.getElementById(id)?.scrollIntoView({ behavior: 'smooth' })
  }

<<<<<<< HEAD
  const goToDashboard = () => {
    if (onGetStarted) {
      onGetStarted()
    }
=======
  const handleBuildBot = () => {
    // Always navigate to dashboard
    onGetStarted?.()
>>>>>>> 44be39b0
  }

  return (
    <div className="w-full">
      {/* Navbar - always visible */}
      <div className="sticky top-0 z-50 flex items-center justify-between px-6 py-6 bg-dark-surface/50 backdrop-blur-sm">
        <button
          onClick={() => window.scrollTo({ top: 0, behavior: 'smooth' })}
          className="text-white hover:opacity-80 transition-opacity -ml-6 pl-6"
        >
          <span className="text-2xl font-serif italic">Mobius</span>
        </button>
        
        <div className="flex items-center gap-3">
          {/* Dashboard & Community buttons - always visible */}
          <button
            onClick={onGetStarted}
            className="px-4 py-2 text-sm font-light rounded-lg border border-white/20 text-white/80 hover:border-accent hover:text-accent transition-colors"
          >
            Dashboard
          </button>
          <button
            onClick={() => navigate('/community')}
            className="px-4 py-2 text-sm font-light rounded-lg border border-white/20 text-white/80 hover:border-accent hover:text-accent transition-colors"
          >
            Community
          </button>
          
          {isAuthenticated ? (
            // Authenticated user - show name and settings
            <div className="flex items-center gap-2 pl-3 border-l border-gray-700">
              <span className="text-sm text-gray-400">
                {user?.full_name ? user.full_name.split(' ')[0] : user?.email}
              </span>
              <div className="relative group">
                <button className="text-sm text-gray-400 hover:text-white p-1">
                  <svg className="w-4 h-4" fill="none" stroke="currentColor" viewBox="0 0 24 24">
                    <path strokeLinecap="round" strokeLinejoin="round" strokeWidth={2} d="M10.325 4.317c.426-1.756 2.924-1.756 3.35 0a1.724 1.724 0 002.573 1.066c1.543-.94 3.31.826 2.37 2.37a1.724 1.724 0 001.065 2.572c1.756.426 1.756 2.924 0 3.35a1.724 1.724 0 00-1.066 2.573c.94 1.543-.826 3.31-2.37 2.37a1.724 1.724 0 00-2.572 1.065c-.426 1.756-2.924 1.756-3.35 0a1.724 1.724 0 00-2.573-1.066c-1.543.94-3.31-.826-2.37-2.37a1.724 1.724 0 00-1.065-2.572c-1.756-.426-1.756-2.924 0-3.35a1.724 1.724 0 001.066-2.573c-.94-1.543.826-3.31 2.37-2.37.996.608 2.296.07 2.572-1.065z" />
                    <path strokeLinecap="round" strokeLinejoin="round" strokeWidth={2} d="M15 12a3 3 0 11-6 0 3 3 0 016 0z" />
                  </svg>
                </button>
                
                {/* Dropdown Menu */}
                <div className="absolute right-0 top-full mt-1 w-32 bg-dark-surface rounded-lg shadow-lg opacity-0 invisible group-hover:opacity-100 group-hover:visible transition-all duration-200 z-50">
                  <div className="py-1">
                    <button
                      onClick={onShowBotLibrary}
                      className="w-full text-left px-3 py-2 text-sm text-gray-300 hover:bg-dark-bg hover:text-white transition-colors"
                    >
                      📚 My Bots
                    </button>
                    <button
                      onClick={onSignOut}
                      className="w-full text-left px-3 py-2 text-sm text-red-400 hover:bg-dark-bg hover:text-red-300 transition-colors"
                    >
                      Sign Out
                    </button>
                  </div>
                </div>
              </div>
            </div>
          ) : (
            // Unauthenticated user - show sign in and sign up buttons
            <>
              <button
                onClick={() => setShowLogin(true)}
                className="btn btn-secondary text-sm"
              >
                Sign In
              </button>
              <button
                onClick={onShowSignup}
                className="px-4 py-2 bg-white text-black text-sm font-medium rounded-lg hover:bg-gray-100 transition-colors"
              >
                Sign Up
              </button>
            </>
          )}
        </div>
      </div>

      {/* Hero Section with 3D */}
      <section className="w-full h-screen overflow-hidden relative bg-black">
        {/* Subtle purple glow background */}
        <div
          aria-hidden="true"
          className="pointer-events-none absolute inset-0 -z-10"
        >
          <div className="absolute top-1/4 left-1/4 h-[500px] w-[500px] rounded-full bg-gradient-to-tr from-purple-500/15 to-fuchsia-400/10 blur-3xl" />
        </div>
        <div className="max-w-7xl mx-auto h-full px-6 flex items-center">
          {/* Left side - Text */}
          <div className="w-1/2 z-10" style={{ isolation: 'isolate', willChange: 'transform', transform: 'translateZ(0)' }}>
            <h1 className="text-4xl md:text-5xl font-light text-white mb-6 leading-tight">
              AI-Powered Trading from <em className="italic font-serif text-accent">Strategy</em> to <em className="italic font-serif text-accent">Deployment</em>
            </h1>
            <p className="text-xl md:text-2xl text-gray-400 leading-relaxed mb-8">
              Mobius delivers proven algorithms, automated backtesting, and production-ready code to traders, quants, and developers.
            </p>
            <div>
              <button
                onClick={handleBuildBot}
                className="px-12 py-4 bg-white text-black text-lg font-medium rounded-xl hover:bg-accent hover:text-white transition-all inline-flex items-center gap-2"
                style={{ willChange: 'background-color, color', transform: 'translateZ(0)' }}
              >
                Build Bot →
              </button>
            </div>
          </div>

          {/* Right side - 3D Logo */}
          <div className="w-1/2 h-full absolute -right-30 top-16 flex items-center justify-center" style={{ isolation: 'isolate' }}>
            <div className="w-full h-full flex items-center justify-center">
              <iframe
                src='https://my.spline.design/mobiusmiamisunsetcopy-SKOxlmvEV8x6vDuzNWCJ8AFf/'
                frameBorder='0'
                width='100%'
                height='100%'
                title="Mobius 3D Logo"
                style={{ border: 'none' }}
              />
            </div>
          </div>
        </div>

        {/* CTA Button Overlay */}
        <div className="absolute top-1/2 left-1/2 -translate-x-1/2 -translate-y-1/2 z-10 text-center">
          <h1 className="text-5xl md:text-7xl font-light text-white mb-6 drop-shadow-2xl">
            Trading bots, <span className="italic font-serif">effortlessly.</span>
          </h1>
          <p className="text-xl md:text-2xl text-gray-300 mb-8 drop-shadow-lg">
            Build production-ready algorithms in minutes, not months
          </p>
          <button
            onClick={goToDashboard}
            className="group px-8 py-4 bg-blue-600 hover:bg-blue-700 text-white text-lg font-medium rounded-full transition-all duration-300 flex items-center gap-2 mx-auto shadow-2xl hover:shadow-blue-500/50 hover:scale-105"
          >
            Get Started
            <ArrowRight className="w-5 h-5 group-hover:translate-x-1 transition-transform" />
          </button>
        </div>

        {/* Scroll indicator */}
        <div className="absolute bottom-8 left-1/2 -translate-x-1/2 z-10 animate-bounce">
          <button
            onClick={() => scrollToSection('process')}
            className="w-6 h-10 rounded-full flex items-start justify-center p-2 hover:opacity-70 transition-opacity"
          >
            <div className="w-1 h-3 bg-accent rounded-full" />
          </button>
        </div>
      </section>

      {/* Process Section */}
      <section id="process" className="bg-black py-24 px-6">
        <div className="max-w-6xl mx-auto">
          <div className="rounded-3xl p-12 relative">
            {/* Subtle purple glow background */}
            <div
              aria-hidden="true"
              className="pointer-events-none absolute -z-10 h-[400px] w-[400px] rounded-full bg-gradient-to-tr from-purple-500/20 to-fuchsia-400/10 blur-3xl top-0 left-1/3"
            />
            {/* Header */}
            <div className="text-center mb-16">
              <div className="inline-block px-4 py-2 bg-gray-800/50 rounded-full text-sm text-gray-400 mb-6">
                Process
              </div>
              <h2 className="text-5xl md:text-6xl font-light text-white mb-4">
                Trading bots, <em className="italic font-serif text-accent">effortlessly.</em>
              </h2>
              <p className="text-xl text-gray-400">
                Build production-ready algorithms in three effortless steps.
              </p>
            </div>

            {/* Steps */}
            <div className="grid md:grid-cols-3 gap-12 mb-12">
              <div className="text-center">
                <div className="w-20 h-20 mx-auto mb-6 flex items-center justify-center">
                  <svg className="w-16 h-16 text-white" fill="none" stroke="currentColor" viewBox="0 0 24 24">
                    <path strokeLinecap="round" strokeLinejoin="round" strokeWidth={1.5} d="M11 5H6a2 2 0 00-2 2v11a2 2 0 002 2h11a2 2 0 002-2v-5m-1.414-9.414a2 2 0 112.828 2.828L11.828 15H9v-2.828l8.586-8.586z" />
                  </svg>
                </div>
                <div className="h-12 flex items-center justify-center mb-3">
                  <h3 className="text-2xl font-light text-white">Describe</h3>
                </div>
                <p className="text-gray-400 leading-relaxed">
                  Tell us your trading strategy in plain English. No coding knowledge required.
                </p>
              </div>

              <div className="text-center">
                <div className="w-20 h-20 mx-auto mb-6 flex items-center justify-center">
                  <svg className="w-16 h-16 text-white" fill="none" stroke="currentColor" viewBox="0 0 24 24">
                    <path strokeLinecap="round" strokeLinejoin="round" strokeWidth={1.5} d="M13 10V3L4 14h7v7l9-11h-7z" />
                  </svg>
                </div>
                <div className="h-12 flex items-center justify-center mb-3">
                  <h3 className="text-2xl font-light text-white">Generate</h3>
                </div>
                <p className="text-gray-400 leading-relaxed">
                  AI agents create, backtest, and optimize your bot in minutes.
                </p>
              </div>

              <div className="text-center">
                <div className="w-20 h-20 mx-auto mb-6 flex items-center justify-center">
                  <svg className="w-16 h-16 text-white" fill="none" stroke="currentColor" viewBox="0 0 24 24">
                    <path strokeLinecap="round" strokeLinejoin="round" strokeWidth={1.5} d="M4 16v1a3 3 0 003 3h10a3 3 0 003-3v-1m-4-4l-4 4m0 0l-4-4m4 4V4" />
                  </svg>
                </div>
                <div className="h-12 flex flex-col items-center justify-center mb-3">
                  <div className="flex justify-center gap-1 mb-2">
                    <span className="text-white text-2xl">★</span>
                    <span className="text-white text-2xl">★</span>
                    <span className="text-white text-2xl">★</span>
                  </div>
                  <h3 className="text-2xl font-light text-white">Deploy</h3>
                </div>
                <p className="text-gray-400 leading-relaxed">
                  Download production-ready code and deploy to any trading platform.
                </p>
              </div>
            </div>
          </div>
        </div>
      </section>

      {/* Observability Graph */}
      <section className="bg-black pt-0 pb-12 px-6">
        <Suspense fallback={
          <div className="flex items-center justify-center w-full h-[400px]">
            <div className="animate-pulse text-white/50">Loading chart...</div>
          </div>
        }>
          <ObservabilityGraph />
        </Suspense>
      </section>

      {/* Features Section */}
      <section className="bg-black py-24 px-6">
        <div className="max-w-6xl mx-auto">
          <div className="rounded-3xl p-12 relative">
            <div className="text-center mb-16">
              <div className="inline-block px-4 py-2 bg-gray-800/50 rounded-full text-sm text-gray-400 mb-6">
                Features
              </div>
              <h2 className="text-5xl md:text-6xl font-light text-white mb-4">
                Powerful <em className="italic font-serif text-accent">Features.</em>
              </h2>
              <p className="text-xl text-gray-400">
                Everything you need to build profitable trading algorithms.
              </p>
            </div>

            <div className="grid md:grid-cols-2 lg:grid-cols-3 gap-8">
              {[
                {
                  icon: Brain,
                  title: "AI-Powered Generation",
                  description: "Advanced AI transforms your natural language descriptions into sophisticated trading algorithms"
                },
                {
                  icon: BarChart3,
                  title: "Automated Backtesting",
                  description: "Validate strategies against historical market data with comprehensive performance metrics"
                },
                {
                  icon: Code,
                  title: "Clean Python Code",
                  description: "Export professional, well-documented code ready for immediate deployment"
                },
                {
                  icon: Zap,
                  title: "Multi-Agent Refinement",
                  description: "Multiple AI agents collaborate to optimize and improve your strategy automatically"
                },
                {
                  icon: TrendingUp,
                  title: "Real-Time Market Data",
                  description: "Integration with Alpaca for live market feeds and social sentiment analysis"
                },
                {
                  icon: Check,
                  title: "Custom Visualizations",
                  description: "Dynamic charts and performance insights generated specifically for your strategy"
                }
              ].map((feature) => (
                <div key={feature.title} className="text-center">
                  <div className="w-16 h-16 mx-auto mb-4 flex items-center justify-center">
                    <feature.icon className="w-12 h-12 text-white" strokeWidth={1.5} />
                  </div>
                  <h3 className="text-xl font-light text-white mb-3">
                    {feature.title}
                  </h3>
                  <p className="text-gray-400 leading-relaxed text-sm">
                    {feature.description}
                  </p>
                </div>
              ))}
            </div>
          </div>
        </div>
      </section>

      {/* Benefits Section */}
      <section className="bg-gradient-to-b from-dark-bg to-dark-surface py-24 px-6">
        <div className="max-w-7xl mx-auto">
          <div className="grid md:grid-cols-2 gap-12 items-center">
            <div>
              <h2 className="text-5xl md:text-6xl font-light text-white mb-6">
                Built for Everyone
              </h2>
              <p className="text-xl text-gray-400 mb-8">
                Whether you're a seasoned quant trader or just starting out, our platform makes algorithmic trading accessible to everyone.
              </p>
              <div className="space-y-4">
                {[
                  "No coding required - just describe your strategy",
                  "Backtested on real market data",
                  "Multi-agent AI optimization",
                  "Export production-ready code",
                  "Save and manage bot library",
                  "Social sentiment integration",
                  "Free to get started"
                ].map((benefit) => (
                  <div key={benefit} className="flex items-start gap-3">
                    <div className="w-6 h-6 bg-accent/20 rounded-full flex items-center justify-center flex-shrink-0 mt-0.5">
                      <Check className="w-4 h-4 text-accent" />
                    </div>
                    <span className="text-gray-300">{benefit}</span>
                  </div>
                ))}
              </div>
            </div>

            <div className="relative">
              <div className="relative bg-gradient-to-br from-dark-surface to-dark-bg rounded-2xl p-8">
                <div className="absolute inset-0 bg-gradient-to-br from-accent/10 to-purple-600/10 rounded-2xl" />
                <div className="relative">
                  <div className="flex items-center gap-2 mb-4">
                    <div className="w-3 h-3 bg-red-500 rounded-full" />
                    <div className="w-3 h-3 bg-yellow-500 rounded-full" />
                    <div className="w-3 h-3 bg-green-500 rounded-full" />
                  </div>
                  <pre className="text-sm text-gray-300 overflow-x-auto">
                    <code>{`# AI-Generated Trading Bot
import alpaca_trade_api as tradeapi
from sentiment_analyzer import analyze

class TradingBot:
    def __init__(self):
        self.api = tradeapi.REST()

    def analyze_market(self):
        # Get market sentiment
        sentiment = analyze()
        price = self.get_price()

        # Execute strategy
        if sentiment > 0.7 and price > sma:
            self.execute_trade('buy')

    def execute_trade(self, action):
        # Risk management included
        position_size = self.calculate_size()
        self.api.submit_order(...)
        `}</code>
                  </pre>
                </div>
              </div>
            </div>
          </div>
        </div>
      </section>

<<<<<<< HEAD
      {/* Final CTA Section */}
      <section className="bg-gradient-to-b from-black to-dark-bg py-24 px-6">
        <div className="max-w-4xl mx-auto text-center">
          <h2 className="text-5xl md:text-6xl font-light text-white mb-6">
            Ready to build your trading bot?
          </h2>
          <p className="text-xl text-gray-400 mb-10">
            Start creating profitable trading algorithms in minutes
          </p>
          <button
            onClick={goToDashboard}
            className="group px-10 py-5 bg-blue-600 hover:bg-blue-700 text-white text-xl font-medium rounded-full transition-all duration-300 inline-flex items-center gap-3 shadow-2xl hover:shadow-blue-500/50 hover:scale-105"
          >
            Launch Dashboard
            <ArrowRight className="w-6 h-6 group-hover:translate-x-1 transition-transform" />
          </button>
        </div>
      </section>
=======
      {/* Auth Modals */}
      {showLogin && (
        <Login
          onClose={() => setShowLogin(false)}
          onSwitchToSignup={() => {
            setShowLogin(false)
            setShowSignup(true)
          }}
          onSuccess={() => {
            setShowLogin(false)
            onGetStarted?.()
          }}
        />
      )}

      {showSignup && (
        <Signup
          onClose={() => setShowSignup(false)}
          onSwitchToLogin={() => {
            setShowSignup(false)
            setShowLogin(true)
          }}
          onSuccess={() => {
            setShowSignup(false)
            onGetStarted?.()
          }}
        />
      )}
>>>>>>> 44be39b0
    </div>
  )
}<|MERGE_RESOLUTION|>--- conflicted
+++ resolved
@@ -1,8 +1,3 @@
-<<<<<<< HEAD
-import { Brain, Zap, Code, BarChart3, TrendingUp, Check, ArrowRight } from 'lucide-react'
-
-export default function LandingPage({ onGetStarted }) {
-=======
 import { Brain, Zap, Code, BarChart3, TrendingUp, Check } from 'lucide-react'
 import { useAuth } from '../context/AuthContext'
 import { useNavigate } from 'react-router-dom'
@@ -18,21 +13,13 @@
   const [showLogin, setShowLogin] = useState(false)
   const [showSignup, setShowSignup] = useState(false)
 
->>>>>>> 44be39b0
   const scrollToSection = (id) => {
     document.getElementById(id)?.scrollIntoView({ behavior: 'smooth' })
   }
 
-<<<<<<< HEAD
-  const goToDashboard = () => {
-    if (onGetStarted) {
-      onGetStarted()
-    }
-=======
   const handleBuildBot = () => {
     // Always navigate to dashboard
     onGetStarted?.()
->>>>>>> 44be39b0
   }
 
   return (
@@ -158,23 +145,6 @@
           </div>
         </div>
 
-        {/* CTA Button Overlay */}
-        <div className="absolute top-1/2 left-1/2 -translate-x-1/2 -translate-y-1/2 z-10 text-center">
-          <h1 className="text-5xl md:text-7xl font-light text-white mb-6 drop-shadow-2xl">
-            Trading bots, <span className="italic font-serif">effortlessly.</span>
-          </h1>
-          <p className="text-xl md:text-2xl text-gray-300 mb-8 drop-shadow-lg">
-            Build production-ready algorithms in minutes, not months
-          </p>
-          <button
-            onClick={goToDashboard}
-            className="group px-8 py-4 bg-blue-600 hover:bg-blue-700 text-white text-lg font-medium rounded-full transition-all duration-300 flex items-center gap-2 mx-auto shadow-2xl hover:shadow-blue-500/50 hover:scale-105"
-          >
-            Get Started
-            <ArrowRight className="w-5 h-5 group-hover:translate-x-1 transition-transform" />
-          </button>
-        </div>
-
         {/* Scroll indicator */}
         <div className="absolute bottom-8 left-1/2 -translate-x-1/2 z-10 animate-bounce">
           <button
@@ -409,26 +379,6 @@
         </div>
       </section>
 
-<<<<<<< HEAD
-      {/* Final CTA Section */}
-      <section className="bg-gradient-to-b from-black to-dark-bg py-24 px-6">
-        <div className="max-w-4xl mx-auto text-center">
-          <h2 className="text-5xl md:text-6xl font-light text-white mb-6">
-            Ready to build your trading bot?
-          </h2>
-          <p className="text-xl text-gray-400 mb-10">
-            Start creating profitable trading algorithms in minutes
-          </p>
-          <button
-            onClick={goToDashboard}
-            className="group px-10 py-5 bg-blue-600 hover:bg-blue-700 text-white text-xl font-medium rounded-full transition-all duration-300 inline-flex items-center gap-3 shadow-2xl hover:shadow-blue-500/50 hover:scale-105"
-          >
-            Launch Dashboard
-            <ArrowRight className="w-6 h-6 group-hover:translate-x-1 transition-transform" />
-          </button>
-        </div>
-      </section>
-=======
       {/* Auth Modals */}
       {showLogin && (
         <Login
@@ -457,7 +407,6 @@
           }}
         />
       )}
->>>>>>> 44be39b0
     </div>
   )
 }