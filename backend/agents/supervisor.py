--- conflicted
+++ resolved
@@ -37,14 +37,10 @@
         self.backtest_runner = BacktestRunnerAgent()
         self.strategy_analyst = StrategyAnalystAgent()
         self.insights_generator = InsightsGeneratorAgent()
-<<<<<<< HEAD
-        self.max_iterations = 1  # Reduced to 1 for fastest performance - users can refine manually if needed
-=======
 
         # Get max_iterations from environment
         from config import settings
         self.max_iterations = settings.max_iterations
->>>>>>> 88d643b0
 
         # Initialize intelligent orchestrator for data-driven learning
         self.orchestrator = IntelligentOrchestrator()
